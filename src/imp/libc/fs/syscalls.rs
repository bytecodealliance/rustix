--- conflicted
+++ resolved
@@ -677,15 +677,9 @@
 #[cfg(not(any(target_os = "redox", target_os = "wasi")))]
 pub(crate) fn chownat(
     dirfd: BorrowedFd<'_>,
-<<<<<<< HEAD
-    path: &ZStr,
+    path: &CStr,
     owner: Option<Uid>,
     group: Option<Gid>,
-=======
-    path: &CStr,
-    owner: Uid,
-    group: Gid,
->>>>>>> 8a6ea13e
     flags: AtFlags,
 ) -> io::Result<()> {
     unsafe {
