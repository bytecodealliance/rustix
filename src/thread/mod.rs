//! Thread-associated operations.

#[cfg(not(target_os = "redox"))]
mod clock;
#[cfg(linux_raw)]
mod futex;
#[cfg(any(target_os = "android", target_os = "linux"))]
mod id;
#[cfg(any(target_os = "android", target_os = "linux"))]
<<<<<<< HEAD
mod setns;
=======
mod prctl;
>>>>>>> 51040e35

#[cfg(not(any(
    target_os = "dragonfly",
    target_os = "emscripten",
    target_os = "freebsd",
    target_os = "ios",
    target_os = "macos",
    target_os = "openbsd",
    target_os = "redox",
    target_os = "wasi",
)))]
pub use clock::{clock_nanosleep_absolute, clock_nanosleep_relative, ClockId};
#[cfg(not(target_os = "redox"))]
pub use clock::{nanosleep, NanosleepRelativeResult, Timespec};
#[cfg(linux_raw)]
pub use futex::{futex, FutexFlags, FutexOperation};
#[cfg(any(target_os = "android", target_os = "linux"))]
pub use id::gettid;
#[cfg(any(target_os = "android", target_os = "linux"))]
<<<<<<< HEAD
pub use setns::*;
=======
pub use prctl::*;
>>>>>>> 51040e35
<|MERGE_RESOLUTION|>--- conflicted
+++ resolved
@@ -7,11 +7,9 @@
 #[cfg(any(target_os = "android", target_os = "linux"))]
 mod id;
 #[cfg(any(target_os = "android", target_os = "linux"))]
-<<<<<<< HEAD
+mod prctl;
+#[cfg(any(target_os = "android", target_os = "linux"))]
 mod setns;
-=======
-mod prctl;
->>>>>>> 51040e35
 
 #[cfg(not(any(
     target_os = "dragonfly",
@@ -31,8 +29,6 @@
 #[cfg(any(target_os = "android", target_os = "linux"))]
 pub use id::gettid;
 #[cfg(any(target_os = "android", target_os = "linux"))]
-<<<<<<< HEAD
-pub use setns::*;
-=======
 pub use prctl::*;
->>>>>>> 51040e35
+#[cfg(any(target_os = "android", target_os = "linux"))]
+pub use setns::*;